--- conflicted
+++ resolved
@@ -107,15 +107,9 @@
             klass_primary_key = klass.primary_key.to_sym
             attribute = reflection.primary_key_name
             id = if allow_multiple && enumerator.is_a?(Array)
-<<<<<<< HEAD
-              klass.find_all_by_enumerator!(enumerator).map(&primary_key.to_sym)
-            else
-              klass.find_by_enumerator!(enumerator).send(primary_key)
-=======
               klass.find_all_by_enumerator!(enumerator).map(&klass_primary_key)
             else
               klass.find_by_enumerator!(enumerator).send(klass_primary_key)
->>>>>>> 1162a441
             end
             
             {attribute => id}
