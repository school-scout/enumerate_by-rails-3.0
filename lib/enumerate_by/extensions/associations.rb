module EnumerateBy
  module Extensions #:nodoc:
    # Adds a set of helpers for using enumerations in associations, including
    # named scopes and assignment via enumerators.
    # 
    # The examples below assume the following models have been defined:
    # 
    #   class Color < ActiveRecord::Base
    #     enumerate_by :name
    #     
    #     bootstrap(
    #       {:id => 1, :name => 'red'},
    #       {:id => 2, :name => 'blue'},
    #       {:id => 3, :name => 'green'}
    #     )
    #   end
    #   
    #   class Car < ActiveRecord::Base
    #     belongs_to :color
    #   end
    # 
    # == Named scopes
    # 
    # A pair of named scopes are generated for each +belongs_to+ association
    # that is identified by an enumeration.  In this case, the following
    # named scopes get generated:
    # * +with_color+ / +with_colors+ - Finds all cars with the given color(s)
    # * +without_color+ / +without_colors+ - Finds all cars without the given color(s)
    # 
    # For example,
    # 
    #   Car.with_color('red')           # Cars with the color name "red"
    #   Car.without_color('red')        # Cars without the color name "red"
    #   Car.with_colors('red', 'blue')  # Cars with either the color names "red" or "blue"
    # 
    # == Association assignment
    # 
    # Normally, +belongs_to+ associations are assigned with either the actual
    # record or through its primary key.  When used with enumerations, support
    # is added for assigning these associations through the enumerators
    # defined for the class.
    # 
    # For example,
    # 
    #   # With valid enumerator
    #   car = Car.new         # => #<Car id: nil, color_id: nil>
    #   car.color = 'red'
    #   car.color_id          # => 1
    #   car.color             # => #<Color id: 1, name: "red">
    #   
    #   # With invalid enumerator
    #   car = Car.new         # => #<Car id: nil, color_id: nil>
    #   car.color = 'invalid'
    #   car.color_id          # => nil
    #   car.color             # => nil
    # 
    # In the above example, the actual Color association is automatically
    # looked up by finding the Color record identified by the enumerator the
    # given enumerator ("red" in this case).
    module Associations
      def self.extended(base) #:nodoc:
        class << base
          alias_method_chain :belongs_to, :enumerations
        end
      end
            
      # Adds support for belongs_to and enumerations
      def belongs_to_with_enumerations(association_id, options = {})
        belongs_to_without_enumerations(association_id, options)
        
        # Override accessor if class is valid enumeration
        reflection = reflections[association_id.to_sym]
        if !reflection.options[:polymorphic] && (reflection.klass < ActiveRecord::Base) && reflection.klass.enumeration?
          name = reflection.name
          primary_key_name = reflection.primary_key_name
          class_name = reflection.class_name
          klass = reflection.klass
          klass_primary_key = klass.primary_key.to_sym
          
          # Inclusion scopes
          %W(with_#{name} with_#{name.to_s.pluralize}).each do |scope_name|
<<<<<<< HEAD
            named_scope scope_name.to_sym, lambda {|*enumerators| {
              :conditions => {primary_key_name => klass.find_all_by_enumerator!(enumerators).map(&primary_key.to_sym)}
=======
            scope scope_name.to_sym, lambda {|*enumerators| {
              :conditions => {primary_key_name => klass.find_all_by_enumerator!(enumerators).map(&klass_primary_key)}
>>>>>>> 1162a441
            }}
          end
          
          # Exclusion scopes
          %W(without_#{name} without_#{name.to_s.pluralize}).each do |scope_name|
<<<<<<< HEAD
            named_scope scope_name.to_sym, lambda {|*enumerators| {
              :conditions => ["#{primary_key_name} NOT IN (?)", klass.find_all_by_enumerator!(enumerators).map(&primary_key.to_sym)]
=======
            scope scope_name.to_sym, lambda {|*enumerators| {
              :conditions => ["#{primary_key_name} NOT IN (?)", klass.find_all_by_enumerator!(enumerators).map(&klass_primary_key)]
>>>>>>> 1162a441
            }}
          end
          
          # Hook in shortcut writer
          define_method("#{name}_with_enumerators=") do |new_value|
            send("#{name}_without_enumerators=", new_value.is_a?(klass) ? new_value : klass.find_by_enumerator(new_value))
          end
          alias_method_chain "#{name}=", :enumerators
          
          # Track the association
          enumeration_associations[primary_key_name.to_s] = name.to_s
        end
      end
    end
  end
end

ActiveRecord::Base.class_eval do
  extend EnumerateBy::Extensions::Associations
end<|MERGE_RESOLUTION|>--- conflicted
+++ resolved
@@ -79,25 +79,15 @@
           
           # Inclusion scopes
           %W(with_#{name} with_#{name.to_s.pluralize}).each do |scope_name|
-<<<<<<< HEAD
-            named_scope scope_name.to_sym, lambda {|*enumerators| {
-              :conditions => {primary_key_name => klass.find_all_by_enumerator!(enumerators).map(&primary_key.to_sym)}
-=======
             scope scope_name.to_sym, lambda {|*enumerators| {
               :conditions => {primary_key_name => klass.find_all_by_enumerator!(enumerators).map(&klass_primary_key)}
->>>>>>> 1162a441
             }}
           end
           
           # Exclusion scopes
           %W(without_#{name} without_#{name.to_s.pluralize}).each do |scope_name|
-<<<<<<< HEAD
-            named_scope scope_name.to_sym, lambda {|*enumerators| {
-              :conditions => ["#{primary_key_name} NOT IN (?)", klass.find_all_by_enumerator!(enumerators).map(&primary_key.to_sym)]
-=======
             scope scope_name.to_sym, lambda {|*enumerators| {
               :conditions => ["#{primary_key_name} NOT IN (?)", klass.find_all_by_enumerator!(enumerators).map(&klass_primary_key)]
->>>>>>> 1162a441
             }}
           end
           
